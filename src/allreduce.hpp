--- conflicted
+++ resolved
@@ -31,10 +31,6 @@
 };
 */
 
-<<<<<<< HEAD
-/** Predefined reduction operations. */
-=======
->>>>>>> 890632a9
 /*
 enum class ReductionOperator {
   sum, prod, min, max
