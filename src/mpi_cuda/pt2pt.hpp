--- conflicted
+++ resolved
@@ -91,13 +91,8 @@
  public:
   RecvAlState(T* recvbuf, size_t count_, int src_,
               MPICUDACommunicator& comm_, cudaStream_t stream) :
-<<<<<<< HEAD
     AlState(nullptr), count(count_), src(src_), comm(comm_.get_comm()),
     compute_stream(comm_.get_stream()) {
-=======
-    AlState(nullptr), count(count_), src(src_), comm(comm_.get_comm()) {
-
->>>>>>> 6468312b
     mem = get_pinned_memory<T>(count);
     wait_sync.wait(stream);
     AL_CHECK_CUDA(cudaMemcpyAsync(recvbuf, mem, sizeof(T)*count,
